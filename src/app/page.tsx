/* eslint-disable @typescript-eslint/no-explicit-any */
"use client";

import * as React from "react";
import { useCallback, useMemo, useState, useEffect, useRef } from "react";
import Toolbar from "../../components/ToolBar";
import CanvasStage from "../../components/CanvasStage";
import PropertiesPanel from "../../components/PropertiesPanel";
import ConvertModal from "../../components/ConvertModal";
import { findNodeById } from "../../lib/tree";
import { useDrawable } from "../../hooks/useDrawable";
import { NodeInput, ReferenceFrame } from "../../lib/figma-types";
import Sidebar from "../../components/Sidebar";
import { Home } from "../../components/home";
import { ProjectsPage } from "../../components/ProjectsPage";
import Spinner from "../../components/Spinner";
import styles from "./page.module.css";

// NEW: interaction type for element/frame connections
type Interaction = {
  id: string;
  sourceId: string;
  targetId: string;
  type: "navigation" | "animation";
  trigger: "onClick" | "onTap";
  animation?: {
    name: "none" | "fade" | "slide" | "zoom";
    durationMs?: number;
    easing?: "linear" | "ease-in" | "ease-out" | "ease-in-out";
    direction?: "left" | "right" | "up" | "down";
  };
};

/** Immutable, safe updater that preserves children and only changes the target node */
function updateNodeByIdSafe(roots: NodeInput[], id: string, mut: (n: NodeInput) => void): NodeInput[] {
  const rec = (node: NodeInput): NodeInput => {
    if (node.id === id) {
      const cloned: NodeInput = { ...node, children: node.children ? [...node.children] : node.children };
      mut(cloned);
      if (node.children && !cloned.children) cloned.children = [...node.children];
      return cloned;
    }
    if (node.children && node.children.length) {
      let changed = false;
      const nextChildren = node.children.map((c) => {
        const nc = rec(c);
        if (nc !== c) changed = true;
        return nc;
      });
      return changed ? ({ ...node, children: nextChildren } as NodeInput) : node;
    }
    return node;
  };
  return roots.map(rec);
}

type ViewState = { scale: number; offset: { x: number; y: number }; rawRoots: NodeInput[] | null };

function HomePage() {
  async function convertFile(target: string) {
    const nodesToSend = rawRoots ?? [];
    try {
      await requestConversion(
        target.toLowerCase().replace(/\s+/g, "-"),
        nodesToSend as any[],
        fileName || "FigmaFile",
        selectedFrame
      );
    } catch (e: any) {
      alert(e?.message || String(e));
    } finally {
      setConvertOpen(false);
    }
  }
  
  const [showConverter, setShowConverter] = useState(false);
  const [showProjects, setShowProjects] = useState(false);
  const [user, setUser] = useState<any>(null);
  const [fileName, setFileName] = useState<string | null>(null);
  const [rawRoots, setRawRoots] = useState<NodeInput[] | null>(null);
  const [originalRawRoots, setOriginalRawRoots] = useState<NodeInput[] | null>(null);
  const [error, setError] = useState<string | null>(null);
  const [loading, setLoading] = useState(true);

  const [selectedIds, setSelectedIds] = useState<Set<string>>(new Set());
  const [selectedFrameId, setSelectedFrameId] = useState<string>("");
  const [images, setImages] = useState<Record<string, string | HTMLImageElement>>({});
  // NEW: interactions state
  const [interactions, setInteractions] = useState<Interaction[]>([]);
  // NEW: UI state for adding a connection
  const [connectOpen, setConnectOpen] = useState(false);
  const [connectSourceId, setConnectSourceId] = useState<string | null>(null);
  const [connectTargetId, setConnectTargetId] = useState<string>("");
  const [connectType, setConnectType] = useState<Interaction["type"]>("navigation");
  const [connectTrigger, setConnectTrigger] = useState<Interaction["trigger"]>("onClick");
  const [connectAnimationName, setConnectAnimationName] = useState<NonNullable<Interaction["animation"]>["name"]>("none");
  const [connectAnimationDuration, setConnectAnimationDuration] = useState<number>(300);
  const [connectAnimationEasing, setConnectAnimationEasing] = useState<NonNullable<Interaction["animation"]>["easing"]>("ease-in-out");
  const [connectAnimationDirection, setConnectAnimationDirection] = useState<NonNullable<Interaction["animation"]>["direction"]>("right");

  const [scale, setScale] = useState(1);
  const [offset, setOffset] = useState({ x: 0, y: 0 });
  const [convertOpen, setConvertOpen] = useState(false);

  // State persistence helpers
  const saveStateToStorage = useCallback((state: Partial<{
    fileName: string | null;
    originalRawRoots: NodeInput[] | null;
    selectedIds: string[];
    selectedFrameId: string;
    images: Record<string, string>;
    scale: number;
    offset: { x: number; y: number };
    lastFileKey: string | null;
    // NEW: persist interactions
    interactions: Interaction[];
  }>) => {
    try {
      const existing = JSON.parse(localStorage.getItem('mint-editor-state') || '{}');
      const merged = { ...existing, ...state, timestamp: Date.now() };
      localStorage.setItem('mint-editor-state', JSON.stringify(merged));
    } catch (e) {
      console.warn('Failed to save state:', e);
    }
  }, []);

  const loadStateFromStorage = useCallback(() => {
    try {
      const stored = localStorage.getItem('mint-editor-state');
      if (!stored) return null;
      const state = JSON.parse(stored);
      // Only restore if saved within last 24 hours
      if (state.timestamp && (Date.now() - state.timestamp) > 24 * 60 * 60 * 1000) {
        localStorage.removeItem('mint-editor-state');
        return null;
      }
      return state;
    } catch (e) {
      console.warn('Failed to load state:', e);
      return null;
    }
  }, []);

  // --- History for undo/redo (track rawRoots + viewport) ---
  const [history, setHistory] = useState<ViewState[]>([]);
  const [redoStack, setRedoStack] = useState<ViewState[]>([]);
  const suppressHistoryRef = useRef(false);

  // Record state changes into history when not performing undo/redo
  useEffect(() => {
    if (suppressHistoryRef.current) {
      // Skip capturing this change and clear the flag for next changes
      suppressHistoryRef.current = false;
      return;
    }
    setHistory((prev) => {
      const nextState: ViewState = { scale, offset, rawRoots };
      const last = prev[prev.length - 1];
      if (
        last &&
        last.scale === nextState.scale &&
        last.offset.x === nextState.offset.x &&
        last.offset.y === nextState.offset.y &&
        last.rawRoots === nextState.rawRoots
      ) {
        return prev; // no-op change
      }
      return [...prev, nextState];
    });
    // Any new branch invalidates redo stack
    setRedoStack([]);
    // eslint-disable-next-line react-hooks/exhaustive-deps
  }, [scale, offset, rawRoots]);

  const handleZoomIn = () => setScale((s) => Math.min(10, s * 1.1));
  const handleZoomOut = () => setScale((s) => Math.max(0.05, s / 1.1));
  const handleZoomReset = () => setScale(1);

  const handleUndo = () => {
    setHistory((curr) => {
      if (curr.length <= 1) return curr;
      const prev = curr[curr.length - 2];
      const present = curr[curr.length - 1];
      // Prevent this state restoration from being re-captured
      suppressHistoryRef.current = true;
      setScale(prev.scale);
      setOffset(prev.offset);
      setRawRoots(prev.rawRoots);
      // Push present onto redo stack
      setRedoStack((r) => [present, ...r]);
      return curr.slice(0, -1);
    });
  };

  const handleRedo = () => {
    setRedoStack((curr) => {
      if (curr.length === 0) return curr;
      const next = curr[0];
      // Prevent this state restoration from being re-captured
      suppressHistoryRef.current = true;
      setScale(next.scale);
      setOffset(next.offset);
      setRawRoots(next.rawRoots);
      // Move next into history and drop from redo
      setHistory((h) => [...h, next]);
      return curr.slice(1);
    });
  };

  const { drawableNodes, frameOptions } = useDrawable(rawRoots);
  const [fitPending, setFitPending] = useState(false);

  const selectedFrame: ReferenceFrame | null = useMemo(
    () => (selectedFrameId ? frameOptions.find((f) => f.id === selectedFrameId) ?? null : null),
    [selectedFrameId, frameOptions]
  );

  const selectedNode = useMemo(() => {
    if (!rawRoots || selectedIds.size !== 1) return null;
    const id = Array.from(selectedIds)[0];
    return findNodeById(rawRoots, id);
  }, [rawRoots, selectedIds]);

  function updateSelected(mut: (n: NodeInput) => void) {
    if (!rawRoots || selectedIds.size !== 1) return;
    const id = Array.from(selectedIds)[0];
    setRawRoots((prev) => (prev ? updateNodeByIdSafe(prev, id, mut) : prev));
  }

  const fitToScreen = useCallback(() => {
    if (!drawableNodes.length) return;
    const pad = 48;
    const minX = Math.min(...drawableNodes.map((n) => n.x));
    const minY = Math.min(...drawableNodes.map((n) => n.y));
    const maxX = Math.max(...drawableNodes.map((n) => n.x + n.width));
    const maxY = Math.max(...drawableNodes.map((n) => n.y + n.height));
    const worldW = Math.max(1, maxX - minX);
    const worldH = Math.max(1, maxY - minY);
    const sx = (window.innerWidth - pad * 2) / worldW;
    const sy = (window.innerHeight - pad * 2) / worldH;
    const s = Math.max(0.05, Math.min(sx, sy));
    setScale(s);
    setOffset({ x: pad - minX * s, y: pad - minY * s });
  }, [drawableNodes]);

  async function fetchUser() {
    try {
      const res = await fetch("/api/figma/me");
      const data = await res.json();
      if (!data.error) {
        setUser(data);
        setLoading(false);
        return data;
      }
    } catch {}
    setLoading(false);
    return null;
  }

  // Check URL hash on mount to determine which page to show
  useEffect(() => {
    const checkRoute = () => {
      const hash = window.location.hash;
      
      if (hash === '#projects') {
        setShowProjects(true);
        setShowConverter(false);
      } else if (hash.startsWith('#project=')) {
        // Coming from projects page with a specific project
        const projectId = hash.replace('#project=', '');
        loadProjectById(projectId);
        setShowProjects(false);
        setShowConverter(false);
      } else {
        setShowProjects(false);
      }
    };

    checkRoute();
    window.addEventListener('hashchange', checkRoute);
    return () => window.removeEventListener('hashchange', checkRoute);
  }, []);

  // Load project from storage when opening from projects page
  function loadProjectById(projectId: string) {
    try {
      const stored = sessionStorage.getItem('currentProject');
      if (stored) {
        const project = JSON.parse(stored);
        if (project.id === projectId) {
          setFileName(project.name);
          setRawRoots(project.rawRoots);
          setOriginalRawRoots(project.rawRoots);
          setLastFileKey(project.fileKey);
          setFitPending(true);
          return;
        }
      }
    } catch (e) {
      console.warn('Failed to load from sessionStorage:', e);
    }
    
    // Fallback to window object
    const project = (window as any).__currentProject;
    if (project && project.id === projectId) {
      setFileName(project.name);
      setRawRoots(project.rawRoots);
      setOriginalRawRoots(project.rawRoots);
      setLastFileKey(project.fileKey);
      setFitPending(true);
    }
  }

  useEffect(() => {
    const params = new URLSearchParams(window.location.search);
    const justLoggedIn = params.get('logged_in');
    fetchUser().then((userData) => {
      if (justLoggedIn && userData) {
        // Redirect to projects page after login
        window.location.href = '/#projects';
      }
    });
  }, []);

  useEffect(() => {
    if (user && !rawRoots && !showConverter && !showProjects) {
      setShowConverter(true);
    }
  }, [user, rawRoots, showConverter, showProjects]);

  // Restore state on mount
  useEffect(() => {
    const savedState = loadStateFromStorage();
    if (savedState) {
      if (savedState.fileName) setFileName(savedState.fileName);
      if (savedState.originalRawRoots) {
        setRawRoots(savedState.originalRawRoots);
        setOriginalRawRoots(savedState.originalRawRoots);
      }
      if (savedState.selectedIds && Array.isArray(savedState.selectedIds)) {
        setSelectedIds(new Set(savedState.selectedIds));
      }
      if (savedState.selectedFrameId) setSelectedFrameId(savedState.selectedFrameId);
      if (savedState.images) {
        // Only restore string URLs, not HTMLImageElement instances
        const stringImages: Record<string, string> = {};
        Object.entries(savedState.images).forEach(([key, value]) => {
          if (typeof value === 'string') stringImages[key] = value;
        });
        setImages(stringImages);
      }
      if (typeof savedState.scale === 'number') setScale(savedState.scale);
      if (savedState.offset && typeof savedState.offset.x === 'number' && typeof savedState.offset.y === 'number') {
        setOffset(savedState.offset);
      }
      // NEW: restore interactions
      if (Array.isArray(savedState.interactions)) setInteractions(savedState.interactions);
    }
  }, [loadStateFromStorage]);

  // Save state on changes
  useEffect(() => {
<<<<<<< HEAD
    if (originalRawRoots || fileName || Object.keys(images).length > 0) {
=======
    if (rawRoots || fileName || Object.keys(images).length > 0 || interactions.length > 0) {
>>>>>>> 5722709d
      // Convert images to serializable format (only strings)
      const serializableImages: Record<string, string> = {};
      Object.entries(images).forEach(([key, value]) => {
        if (typeof value === 'string') serializableImages[key] = value;
      });
      
      saveStateToStorage({
        fileName,
        originalRawRoots,
        selectedIds: Array.from(selectedIds),
        selectedFrameId,
        images: serializableImages,
        scale,
        offset,
        // NEW: persist interactions
        interactions,
      });
    }
<<<<<<< HEAD
  }, [originalRawRoots, fileName, selectedIds, selectedFrameId, images, scale, offset, saveStateToStorage]);
=======
  }, [rawRoots, fileName, selectedIds, selectedFrameId, images, scale, offset, saveStateToStorage, interactions]);
>>>>>>> 5722709d

  async function onFetch(fileUrlOrKey: string) {
    setError(null);
    const key = fileUrlOrKey.trim();
    if (!key) {
      setError("Please paste a valid Figma file URL or key.");
      return;
    }
    setLoading(true);
    try {
      const res = await fetch(`/api/figma/frames?fileUrl=${encodeURIComponent(key)}`);
      if (!res.ok) {
        let errorMessage = "Failed to load frames";
        try {
          const errorData = await res.json();
          errorMessage = errorData?.error || errorData?.err || errorMessage;
        } catch {
          try {
            const errorText = await res.text();
            errorMessage = errorText || errorMessage;
          } catch {
            errorMessage = res.statusText || errorMessage;
          }
        }
        setError(errorMessage);
        setRawRoots(null);
        setFileName(null);
        setLastFileKey(null);
        return;
      }
      const data = await res.json();
      let roots: NodeInput[] | null = null;
      let fName: string | null = null;
      let fileKey: string | null = null;

      if ("extracted" in data && Array.isArray(data.extracted)) {
        roots = data.extracted as NodeInput[];
        if ((data as any).raw?.name) fName = (data as any).raw.name;
        else if ((data as any).raw?.document?.name) fName = (data as any).raw.document.name;
        if ((data as any).raw?.key) fileKey = (data as any).raw.key;
      } else if ("frames" in data && Array.isArray(data.frames)) {
        roots = data.frames as NodeInput[];
        fName = (data as any).fileName ?? null;
        fileKey = (data as any).fileKey ?? null;
      } else if ("document" in data && (data as any).document && Array.isArray((data as any).document.children)) {
        roots = (data as any).document.children as NodeInput[];
        fName = (data as any).fileName ?? null;
        fileKey = (data as any).fileKey ?? null;
      }

      if (!roots || roots.length === 0) {
        setError("No nodes found. Check that your API returns frames, document.children, or extracted nodes.");
        setRawRoots(null);
        setLastFileKey(null);
      } else {
        setRawRoots(roots);
        setOriginalRawRoots(roots);
        setSelectedIds(new Set());
        setFitPending(true);
        setLastFileKey(fileKey ?? key);
      }
      setFileName(fName);
    } catch (e: any) {
      setError(String(e?.message ?? e));
      setLastFileKey(null);
    } finally {
      setLoading(false);
    }
  }

  // Auto-fit after new nodes are loaded
  useEffect(() => {
    if (fitPending && drawableNodes.length) {
      fitToScreen();
      setFitPending(false);
    }
  }, [fitPending, drawableNodes, fitToScreen]);

  async function requestConversion(target: string, nodes: any[], name: string | null, referenceFrame: ReferenceFrame | null) {
    const res = await fetch("/api/convert", {
      method: "POST",
      headers: { "Content-Type": "application/json" },
      body: JSON.stringify({
        target,
        fileName: name || "figma-project",
        nodes,
        referenceFrame,
        // NEW: include interactions for conversion
        interactions,
      }),
    });
    if (!res.ok) throw new Error((await res.text()) || "Conversion failed");
    const blob = await res.blob();
    const safeName = `${(name || "figma-project").replace(/\s+/g, "-")}-${target}.zip`;
    const url = URL.createObjectURL(blob);
    const a = document.createElement("a");
    a.href = url;
    a.download = safeName;
    document.body.appendChild(a);
    a.click();
    a.remove();
    URL.revokeObjectURL(url);
  }

  function handleImageChange(key: string, url: string) {
    setImages((prev) => {
      const next = { ...prev };
      if (!url) delete next[key];
      else next[key] = url;
      return next;
    });
  }

  // Logout handler: clear cookies and user state
  function handleLogout() {
    const cookiesToClear = [
      "session", ".session", "token", "auth", "user", "sid", "figma_access", "figma_refresh"
    ];
    cookiesToClear.forEach((name) => {
      document.cookie = `${name}=; expires=Thu, 01 Jan 1970 00:00:00 UTC; path=/;`;
    });
    setUser(null);
    setShowConverter(false);
    setShowProjects(false);
    setFileName(null);
    setRawRoots(null);
    setError(null);
    setSelectedIds(new Set());
    setSelectedFrameId("");
  }

  // Track the last loaded file key for use in commitLive
  const [lastFileKey, setLastFileKey] = useState<string | null>(null);

  // NEW: success modal state for commitLive
  const [commitSuccess, setCommitSuccess] = useState(false);
  const [commitMessage, setCommitMessage] = useState<string | null>(null);

  // helpers: flatten tree, rect ops, synthetic root and spatial nesting
  function flattenNodes(nodes: any[], out: any[] = []) {
    (nodes || []).forEach((n) => {
      out.push(n);
      if (Array.isArray(n.children) && n.children.length) flattenNodes(n.children, out);
    });
    return out;
  }

  function rectOverlaps(a: { x: number; y: number; w: number; h: number }, b: { x: number; y: number; w: number; h: number }) {
    const ax1 = a.x, ay1 = a.y, ax2 = a.x + (a.w || 0);
    const ay2 = a.y + (a.h || 0);
    const bx1 = b.x, by1 = b.y, bx2 = b.x + (b.w || 0);
    const by2 = b.y + (b.h || 0);
    return !(bx1 >= ax2 || bx2 <= ax1 || by1 >= ay2 || by2 <= ay1);
  }

  function rectContains(outer: { x: number; y: number; w: number; h: number }, inner: { x: number; y: number; w: number; h: number }) {
    return (inner.x >= outer.x && inner.y >= outer.y && (inner.x + (inner.w || 0)) <= (outer.x + (outer.w || 0)) && (inner.y + (inner.h || 0)) <= (outer.y + (outer.h || 0)));
  }

  function makeSyntheticRootFromRef(ref: ReferenceFrame): any {
    return {
      id: `__ref__${ref.id}`,
      name: ref.id ?? "ref",
      type: "FRAME",
      ax: ref.x ?? 0,
      ay: ref.y ?? 0,
      x: 0,
      y: 0,
      w: Math.round(ref.width ?? 0),
      h: Math.round(ref.height ?? 0),
      textRaw: "",
      fill: null,
      stroke: null,
      corners: { uniform: null, topLeft: null, topRight: null, bottomRight: null, bottomLeft: null },
      effects: [],
      text: null,
      children: [] as any[],
    };
  }

  function rebuildSubtree(node: any, insideSet: Set<string>, ref: ReferenceFrame): any {
    const clone = JSON.parse(JSON.stringify(node));
    clone.x = Math.round((node.ax ?? node.x ?? 0) - (ref.x ?? 0));
    clone.y = Math.round((node.ay ?? node.y ?? 0) - (ref.y ?? 0));
    clone.w = Math.round(node.w ?? node.width ?? 0);
    clone.h = Math.round(node.h ?? node.height ?? 0);
    clone.width = clone.width ?? clone.w;
    clone.height = clone.height ?? clone.h;
    if (Array.isArray(node.children) && node.children.length) {
      clone.children = node.children
        .filter((c: any) => insideSet.has(String(c.id)))
        .map((c: any) => rebuildSubtree(c, insideSet, ref));
    } else {
      clone.children = [];
    }
    return clone;
  }

  // NEW: parent index builder for grouping/ungrouping
  const buildParentIndex = useCallback((roots: NodeInput[]) => {
    const parentById = new Map<string, { parentId: string | null; index: number }>();
    const walk = (arr: NodeInput[] | undefined | null, parentId: string | null) => {
      (arr || []).forEach((n, i) => {
        parentById.set(n.id, { parentId, index: i });
        if (n.children && n.children.length) walk(n.children as NodeInput[], n.id);
      });
    };
    walk(roots, null);
    return parentById;
  }, []);

  // NEW: delete selected nodes
  const deleteSelected = useCallback(() => {
    if (!rawRoots || selectedIds.size === 0) return;
    const ids = new Set(selectedIds);
    const rec = (node: any): any | null => {
      if (ids.has(node.id)) return null;
      if (Array.isArray(node.children) && node.children.length) {
        let changed = false;
        const nextChildren: any[] = [];
        for (const c of node.children) {
          const r = rec(c);
          if (r === null) {
            changed = true;
            continue;
          }
          if (r !== c) changed = true;
          nextChildren.push(r);
        }
        if (changed) return { ...node, children: nextChildren };
      }
      return node;
    };
    const nextRoots = (rawRoots.map((r) => rec(r)).filter(Boolean) as unknown) as NodeInput[];
    setRawRoots(nextRoots);
    if (selectedFrameId && ids.has(selectedFrameId)) setSelectedFrameId("");
    setSelectedIds(new Set());
    // prune interactions where source or target was deleted
    setInteractions((prev) => prev.filter((it) => !ids.has(it.sourceId) && !ids.has(it.targetId)));
  }, [rawRoots, selectedIds, selectedFrameId]);

  // NEW: group selected nodes (requires same parent)
  const groupSelected = useCallback(() => {
    if (!rawRoots || selectedIds.size < 2) return;
    const idsArr = Array.from(selectedIds);
    const parentIndex = buildParentIndex(rawRoots);
    const parents = new Set<string | null>(idsArr.map((id) => parentIndex.get(id)?.parentId ?? null));
    if (parents.size !== 1) {
      alert("Select nodes with the same parent to group.");
      return;
    }
    const parentId = parents.values().next().value as string | null;
    const parentNode = parentId ? (findNodeById(rawRoots, parentId) as any) : null;
    const collection: any[] = parentNode ? (parentNode.children || []) : (rawRoots as any[]);

    const selectedChildren = collection.filter((c) => selectedIds.has(c.id));
    if (selectedChildren.length !== idsArr.length) {
      alert("Select nodes with the same parent to group.");
      return;
    }

    const minX = Math.min(...selectedChildren.map((n) => Number(n.x || 0)));
    const minY = Math.min(...selectedChildren.map((n) => Number(n.y || 0)));
    const maxX = Math.max(...selectedChildren.map((n) => Number(n.x || 0) + Number(n.width || n.w || 0)));
    const maxY = Math.max(...selectedChildren.map((n) => Number(n.y || 0) + Number(n.height || n.h || 0)));
    const width = Math.max(0, maxX - minX);
    const height = Math.max(0, maxY - minY);

    const groupId = "group_" + Date.now().toString(36);
    const groupNode: any = {
      id: groupId,
      type: "GROUP",
      name: "Group",
      x: minX,
      y: minY,
      width,
      height,
      w: width,
      h: height,
      children: selectedChildren.map((c) => ({
        ...c,
        x: Number(c.x || 0) - minX,
        y: Number(c.y || 0) - minY,
      })),
    };

    const selectedSet = new Set(selectedChildren.map((c) => c.id));
    const firstIndex = Math.min(...selectedChildren.map((c) => collection.indexOf(c)));
    const left = collection.slice(0, firstIndex).filter((c) => !selectedSet.has(c.id));
    const right = collection.slice(firstIndex).filter((c) => !selectedSet.has(c.id));
    const newCollection = [...left, groupNode, ...right];

    if (parentId) {
      setRawRoots((prev) => (prev ? updateNodeByIdSafe(prev, parentId, (p) => ((p as any).children = newCollection)) : prev));
    } else {
      setRawRoots(newCollection as NodeInput[]);
    }
    setSelectedIds(new Set([groupId]));
  }, [rawRoots, selectedIds, buildParentIndex]);

  // NEW: ungroup currently selected group (single selection)
  const ungroupSelected = useCallback(() => {
    if (!rawRoots || selectedIds.size !== 1) return;
    const id = Array.from(selectedIds)[0];
    const node = findNodeById(rawRoots, id) as any;
    if (!node || node.type !== "GROUP") return;

    const parentIndex = buildParentIndex(rawRoots);
    const meta = parentIndex.get(id);
    const parentId = meta?.parentId ?? null;

    const childrenAdjusted = (node.children || []).map((c: any) => ({
      ...c,
      x: Number(c.x || 0) + Number(node.x || 0),
      y: Number(c.y || 0) + Number(node.y || 0),
    }));

    if (parentId) {
      setRawRoots((prev) =>
        prev
          ? updateNodeByIdSafe(prev, parentId, (p) => {
              const arr = ((p as any).children || []) as any[];
              const idx = arr.findIndex((c) => c.id === id);
              if (idx === -1) return;
              const newChildren = [...arr.slice(0, idx), ...childrenAdjusted, ...arr.slice(idx + 1)];
              (p as any).children = newChildren;
            })
          : prev
      );
    } else {
      // top-level
      setRawRoots((prev) => {
        if (!prev) return prev;
        const idx = prev.findIndex((c) => (c as any).id === id);
        if (idx === -1) return prev;
        return [...prev.slice(0, idx), ...childrenAdjusted, ...prev.slice(idx + 1)];
      });
    }
    setSelectedIds(new Set(childrenAdjusted.map((c: any) => c.id)));
  }, [rawRoots, selectedIds, buildParentIndex]);

  // NEW: create new frame with a name (prompt)
  const handleCreateFrame = useCallback(() => {
    const name = (window.prompt("New frame name?") || "").trim();
    if (!name) return;
    const id = "frame_" + Date.now().toString(36);
    const frame: any = {
      id,
      type: "FRAME",
      name,
      x: Math.round((0 - offset.x) / scale + 100),
      y: Math.round((0 - offset.y) / scale + 100),
      width: 600,
      height: 400,
      w: 600,
      h: 400,
      children: [],
    };
    setRawRoots((prev) => ([...(prev || []), frame]));
    setSelectedIds(new Set([id]));
    setSelectedFrameId(id);
  }, [offset, scale, setRawRoots, setSelectedIds, setSelectedFrameId]);

  // NEW: rename selected frame
  const handleRenameFrame = useCallback(() => {
    if (!rawRoots || selectedIds.size !== 1) return;
    const id = Array.from(selectedIds)[0];
    const node = findNodeById(rawRoots, id) as any;
    if (!node || node.type !== "FRAME") {
      alert("Select a frame to rename.");
      return;
    }
    const next = window.prompt("Rename frame", String(node.name || "")) || "";
    const name = next.trim();
    if (!name) return;
    setRawRoots((prev) => (prev ? updateNodeByIdSafe(prev, id, (n) => ((n as any).name = name)) : prev));
  }, [rawRoots, selectedIds]);

  async function commitLive() {
    try {
      if (!lastFileKey) {
        alert("Open a Figma file first so the fileKey is known.");
        return;
      }

      const normalizedKey = extractFileKey(lastFileKey) ?? lastFileKey;

      const refW = selectedFrame?.width ??
        Math.max(1, ...drawableNodes.map(n => n.x + n.width)) - Math.min(0, ...drawableNodes.map(n => n.x));
      const refH = selectedFrame?.height ??
        Math.max(1, ...drawableNodes.map(n => n.y + n.height)) - Math.min(0, ...drawableNodes.map(n => n.y));

      const sourceNodes = rawRoots ?? [];

      let computedRoots: any[] = [];
      if (selectedFrame) {
        const ref = selectedFrame;
        const refNode = sourceNodes && findNodeById(sourceNodes, ref.id);
        if (refNode && Array.isArray(refNode.children) && refNode.children.length > 0) {
          computedRoots = [refNode];
        } else {
          const syntheticRoot = makeSyntheticRootFromRef(ref);
          const all = flattenNodes(sourceNodes);
          const allById = new Map<string, any>();
          all.forEach((n) => { if (n && n.id) allById.set(String(n.id), n); });

          const inside = all.filter((n) => {
            const nodeRect = { x: Number(n.ax ?? n.x ?? 0), y: Number(n.ay ?? n.y ?? 0), w: Number(n.w ?? n.width ?? 0), h: Number(n.h ?? n.height ?? 0) };
            const refRect = { x: Number(ref.x ?? 0), y: Number(ref.y ?? 0), w: Number(ref.width ?? 0), h: Number(ref.height ?? 0) };
            return rectOverlaps(refRect, nodeRect);
          });

          const insideSet = new Set(inside.map((n) => String(n.id)));

          const topLevel = inside.filter((n) => {
            return !inside.some((p) => p !== n && rectContains({ x: p.ax ?? p.x ?? 0, y: p.ay ?? p.y ?? 0, w: p.w ?? p.width ?? 0, h: p.h ?? p.height ?? 0 },
                                                                 { x: n.ax ?? n.x ?? 0, y: n.ay ?? n.y ?? 0, w: n.w ?? n.width ?? 0, h: n.h ?? n.height ?? 0 }));
          });

          syntheticRoot.children = topLevel.map((t) => rebuildSubtree(t, insideSet, ref));
          computedRoots = [syntheticRoot];
        }
      } else {
        computedRoots = sourceNodes;
      }

      const payloadRoots = computedRoots;

      const payload = {
        fileKey: normalizedKey,
        roots: payloadRoots,
        refW: Math.round(refW),
        refH: Math.round(refH),
        fileName: fileName ?? undefined,
        images,
        referenceFrame: selectedFrame ?? null,
        // NEW: include interactions for live publish (optional but helpful)
        interactions,
        forcePublish: true,
        cacheBuster: Date.now(),
      };

      const res = await fetch("/api/live/publish", {
        method: "POST",
        headers: { "Content-Type": "application/json" },
        body: JSON.stringify(payload),
      });
      if (res.status === 401) {
        window.location.href = "/api/auth/login";
        return;
      }
      if (!res.ok) {
        const errText = await res.text();
        throw new Error(errText || "Publish failed");
      }

      let msg = "Published successfully";
      try {
        const text = await res.text();
        if (text) {
          try {
            const j = JSON.parse(text);
            if (j?.message) msg = j.message;
            else if (typeof text === "string" && text.trim()) msg = text;
          } catch {
            msg = text;
          }
        }
      } catch {
        /* ignore parsing errors */
      }

      setCommitMessage(msg);
      setCommitSuccess(true);
    } catch (e: any) {
      alert(e?.message || String(e));
    }
  }

  useEffect(() => {
    if (!commitSuccess) return;
    const t = setTimeout(() => setCommitSuccess(false), 3000);
    return () => clearTimeout(t);
  }, [commitSuccess]);

  // NEW: open Add Connection modal for current selection
  const handleOpenAddConnection = useCallback(() => {
    if (selectedIds.size !== 1) {
      alert("Select a single element or frame to create a connection.");
      return;
    }
    const sid = Array.from(selectedIds)[0];
    setConnectSourceId(sid);
    setConnectTargetId("");
    setConnectType("navigation");
    setConnectTrigger("onClick");
    setConnectAnimationName("none");
    setConnectAnimationDuration(300);
    setConnectAnimationEasing("ease-in-out");
    setConnectAnimationDirection("right");
    setConnectOpen(true);
  }, [selectedIds]);

  const confirmAddConnection = useCallback(() => {
    if (!connectSourceId || !connectTargetId) {
      alert("Please select a target element or frame.");
      return;
    }
    if (connectSourceId === connectTargetId) {
      alert("Source and target must be different.");
      return;
    }
    const newIt: Interaction = {
      id: "it_" + Date.now().toString(36),
      sourceId: connectSourceId,
      targetId: connectTargetId,
      type: connectType,
      trigger: connectTrigger,
      animation:
        connectType === "animation"
          ? {
              name: connectAnimationName,
              durationMs: Number.isFinite(connectAnimationDuration) ? connectAnimationDuration : 300,
              easing: connectAnimationEasing,
              direction: connectAnimationDirection,
            }
          : { name: "none" },
    };
    setInteractions((prev) => [...prev, newIt]);
    setConnectOpen(false);
  }, [
    connectSourceId,
    connectTargetId,
    connectType,
    connectTrigger,
    connectAnimationName,
    connectAnimationDuration,
    connectAnimationEasing,
    connectAnimationDirection,
  ]);

  const removeInteraction = useCallback((id: string) => {
    setInteractions((prev) => prev.filter((it) => it.id !== id));
  }, []);

  const nodeLabelById = useCallback(
    (id: string) => {
      if (!rawRoots) return id;
      const n = findNodeById(rawRoots, id) as any;
      return n ? `${n.name || n.type || "Node"} (${id})` : id;
    },
    [rawRoots]
  );

  // Build a list of possible targets
  const targetOptions = useMemo(() => {
    if (!rawRoots) return [];
    const all: any[] = [];
    const walk = (arr: any[]) => {
      (arr || []).forEach((n) => {
        all.push(n);
        if (n.children && n.children.length) walk(n.children);
      });
    };
    walk(rawRoots as any[]);
    return all;
  }, [rawRoots]);

  // NEW: keyboard shortcuts
  useEffect(() => {
    const onKeyDown = (e: KeyboardEvent) => {
      const target = e.target as HTMLElement | null;
      if (target && (target.tagName === "INPUT" || target.tagName === "TEXTAREA" || target.isContentEditable)) return;

      const cmdOrCtrl = e.metaKey || e.ctrlKey;
      const key = e.key.toLowerCase();

      // Undo
      if (cmdOrCtrl && key === "z" && !e.shiftKey) {
        e.preventDefault();
        handleUndo();
        return;
      }
      // Redo: Ctrl+Y or Cmd+Shift+Z
      if ((cmdOrCtrl && key === "y") || (cmdOrCtrl && key === "z" && e.shiftKey)) {
        e.preventDefault();
        handleRedo();
        return;
      }
      // Delete selection
      if (e.key === "Delete" || e.key === "Backspace") {
        if (!cmdOrCtrl && !e.altKey) {
          e.preventDefault();
          deleteSelected();
        }
        return;
      }
      // Group
      if (cmdOrCtrl && key === "g" && !e.shiftKey) {
        e.preventDefault();
        groupSelected();
        return;
      }
      // Ungroup
      if (cmdOrCtrl && key === "g" && e.shiftKey) {
        e.preventDefault();
        ungroupSelected();
        return;
      }
    };
    window.addEventListener("keydown", onKeyDown);
    return () => window.removeEventListener("keydown", onKeyDown);
  }, [handleUndo, handleRedo, deleteSelected, groupSelected, ungroupSelected]);

  // Show projects page if routed there
  if (showProjects) {
    return <ProjectsPage />;
  }

  // Show landing page if not logged in and no data
  if (!showConverter && !rawRoots && !user && !loading) {
    return <Home onGetStarted={() => setShowConverter(true)} />;
  }

  return (
    <div className={styles.root}>
      {loading && !rawRoots && !user && <Spinner />}
      
      {/* Toolbar - Top bar with dark theme */}
      <div className={styles.toolbarBar}>
        <Toolbar
          user={user}
          onConnect={() => (window.location.href = "/api/auth/login")}
          onMountFetchUser={fetchUser}
          fileName={fileName}
          loading={loading}
          onFetch={onFetch}
          frameOptions={frameOptions}
          selectedFrameId={selectedFrameId}
          setSelectedFrameId={setSelectedFrameId}
          fitToScreen={fitToScreen}
          openConvert={() => setConvertOpen(true)}
          zoomPct={scale * 100}
          onLogout={handleLogout}
          onZoomIn={handleZoomIn}
          onZoomOut={handleZoomOut}
          onZoomReset={handleZoomReset}
          onUndo={handleUndo}
          onRedo={handleRedo}
          canUndo={history.length > 1}
          canRedo={redoStack.length > 0}
          onCommit={commitLive}
          onNavigateProjects={() => window.location.href = '/#projects'}
        />
      </div>

      {/* Error Banner */}
      {error && (
        <div className={styles.error}>
          {error}
        </div>
      )}

      {/* Main Content Area - 3 column layout */}
      <div className={styles.main}>
        {/* Left Sidebar - Layers Panel */}
        <Sidebar
          rawRoots={rawRoots}
          setRawRoots={setRawRoots}
          selectedIds={selectedIds}
          setSelectedIds={setSelectedIds}
          selectedFrameId={selectedFrameId}
          setSelectedFrameId={setSelectedFrameId}
        />

        {/* Center Canvas */}
        <div className={styles.center}>
          <CanvasStage
            rawRoots={rawRoots}
            setRawRoots={setRawRoots}
            drawableNodes={drawableNodes}
            selectedIds={selectedIds}
            setSelectedIds={setSelectedIds}
            scale={scale}
            setScale={setScale}
            offset={offset}
            setOffset={setOffset}
            selectedFrame={selectedFrame}
            images={images}
          />
        </div>

        {/* Right Sidebar - Properties Panel */}
        {selectedNode && (
          <PropertiesPanel
            selectedNode={selectedNode}
            onUpdateSelected={updateSelected}
            onImageChange={(id, url) => handleImageChange(id, url)}
            onClose={() => setSelectedIds(new Set())}
          />
        )}
      </div>

      {/* NEW: quick actions (create frame / rename frame / add connection) */}
      <div
        style={{
          position: "fixed",
          left: 12,
          bottom: 12,
          display: "flex",
          gap: 8,
          zIndex: 1200,
          alignItems: "center",
        }}
      >
        <button
          onClick={handleCreateFrame}
          title="Create a new frame"
          style={{ padding: "6px 10px", borderRadius: 6, border: "1px solid #000000ff", background: "#000000ff", color: "#fff", cursor: "pointer" }}
        >
          New Frame
        </button>
        {selectedNode && (selectedNode as any).type === "FRAME" && (
          <button
            onClick={handleRenameFrame}
            title="Rename selected frame"
            style={{ padding: "6px 10px", borderRadius: 6, border: "1px solid #000000ff", background: "#000000ff", color: "#fff", cursor: "pointer" }}
          >
            Rename
          </button>
        )}
        {/* Add Connection button visible when a single selection exists */}
        {selectedIds.size === 1 && (
          <button
            onClick={handleOpenAddConnection}
            title="Connect selected to another element or frame"
            style={{ padding: "6px 10px", borderRadius: 6, border: "1px solid #000000ff", background: "#000000ff", color: "#fff", cursor: "pointer" }}
          >
            Add Connection
          </button>
        )}
      </div>

      {/* NEW: simple list of interactions for selected source */}
      {selectedIds.size === 1 && interactions.some((it) => it.sourceId === Array.from(selectedIds)[0]) && (
        <div
          style={{
            position: "fixed",
            left: 12,
            bottom: 64,
            zIndex: 1200,
            padding: 8,
            background: "#fff",
            border: "1px solid #ddd",
            borderRadius: 8,
            maxWidth: 360,
            boxShadow: "0 4px 16px rgba(0,0,0,0.15)",
          }}
        >
          <div style={{ fontWeight: 600, marginBottom: 6 }}>Connections</div>
          <div style={{ display: "flex", flexDirection: "column", gap: 6 }}>
            {interactions
              .filter((it) => it.sourceId === Array.from(selectedIds)[0])
              .map((it) => (
                <div key={it.id} style={{ display: "flex", alignItems: "center", justifyContent: "space-between", gap: 8 }}>
                  <div style={{ fontSize: 12, color: "#333" }}>
                    {it.type === "navigation" ? "Navigate" : "Animate"} to {nodeLabelById(it.targetId)}
                    {it.type === "animation" && it.animation
                      ? ` (${it.animation.name}${it.animation.durationMs ? `, ${it.animation.durationMs}ms` : ""})`
                      : ""}
                  </div>
                  <button
                    onClick={() => removeInteraction(it.id)}
                    style={{ fontSize: 12, padding: "2px 6px", borderRadius: 4, border: "1px solid #eee", background: "#fafafa", cursor: "pointer" }}
                    title="Remove connection"
                  >
                    Remove
                  </button>
                </div>
              ))}
          </div>
        </div>
      )}

      {/* NEW: Add Connection Modal */}
      {connectOpen && (
        <div
          role="dialog"
          aria-modal="true"
          onClick={() => setConnectOpen(false)}
          style={{
            position: "fixed",
            inset: 0,
            background: "rgba(0,0,0,0.35)",
            display: "flex",
            alignItems: "center",
            justifyContent: "center",
            zIndex: 2500,
          }}
        >
          <div
            onClick={(e) => e.stopPropagation()}
            style={{
              width: "min(560px, 90vw)",
              background: "#fff",
              borderRadius: 10,
              padding: 16,
              boxShadow: "0 12px 32px rgba(0,0,0,0.25)",
              display: "flex",
              flexDirection: "column",
              gap: 12,
            }}
          >
            <div style={{ fontWeight: 700, fontSize: 16 }}>Create Connection</div>
            <div style={{ display: "grid", gridTemplateColumns: "120px 1fr", gap: 8, alignItems: "center" }}>
              <label style={{ fontSize: 13, color: "#444" }}>From</label>
              <div style={{ fontSize: 13 }}>
                {connectSourceId ? nodeLabelById(connectSourceId) : "(none)"}
              </div>

              <label style={{ fontSize: 13, color: "#444" }}>To</label>
              <select
                value={connectTargetId}
                onChange={(e) => setConnectTargetId(e.target.value)}
                style={{ padding: 6, borderRadius: 6, border: "1px solid #ddd" }}
              >
                <option value="">Select target…</option>
                {targetOptions
                  .filter((n) => n?.id && n.id !== connectSourceId)
                  .map((n) => (
                    <option key={n.id} value={n.id}>
                      {(n.name || n.type || "Node") + ` (${n.type})`}
                    </option>
                  ))}
              </select>

              <label style={{ fontSize: 13, color: "#444" }}>Type</label>
              <select
                value={connectType}
                onChange={(e) => setConnectType(e.target.value as Interaction["type"])}
                style={{ padding: 6, borderRadius: 6, border: "1px solid #ddd" }}
              >
                <option value="navigation">Navigation</option>
                <option value="animation">Animation</option>
              </select>

              <label style={{ fontSize: 13, color: "#444" }}>Trigger</label>
              <select
                value={connectTrigger}
                onChange={(e) => setConnectTrigger(e.target.value as Interaction["trigger"])}
                style={{ padding: 6, borderRadius: 6, border: "1px solid #ddd" }}
              >
                <option value="onClick">On Click</option>
                <option value="onTap">On Tap</option>
              </select>

              {/* Animation options (shown when type=animation) */}
              {connectType === "animation" && (
                <>
                  <label style={{ fontSize: 13, color: "#444" }}>Animation</label>
                  <select
                    value={connectAnimationName}
                    onChange={(e) => setConnectAnimationName(e.target.value as any)}
                    style={{ padding: 6, borderRadius: 6, border: "1px solid #ddd" }}
                  >
                    <option value="none">None</option>
                    <option value="fade">Fade</option>
                    <option value="slide">Slide</option>
                    <option value="zoom">Zoom</option>
                  </select>

                  <label style={{ fontSize: 13, color: "#444" }}>Duration (ms)</label>
                  <input
                    type="number"
                    value={connectAnimationDuration}
                    onChange={(e) => setConnectAnimationDuration(parseInt(e.target.value || "300", 10))}
                    min={0}
                    step={50}
                    style={{ padding: 6, borderRadius: 6, border: "1px solid #ddd" }}
                  />

                  <label style={{ fontSize: 13, color: "#444" }}>Easing</label>
                  <select
                    value={connectAnimationEasing}
                    onChange={(e) => setConnectAnimationEasing(e.target.value as any)}
                    style={{ padding: 6, borderRadius: 6, border: "1px solid #ddd" }}
                  >
                    <option value="linear">Linear</option>
                    <option value="ease-in">Ease-in</option>
                    <option value="ease-out">Ease-out</option>
                    <option value="ease-in-out">Ease-in-out</option>
                  </select>

                  <label style={{ fontSize: 13, color: "#444" }}>Direction</label>
                  <select
                    value={connectAnimationDirection}
                    onChange={(e) => setConnectAnimationDirection(e.target.value as any)}
                    style={{ padding: 6, borderRadius: 6, border: "1px solid #ddd" }}
                  >
                    <option value="right">Right</option>
                    <option value="left">Left</option>
                    <option value="up">Up</option>
                    <option value="down">Down</option>
                  </select>
                </>
              )}
            </div>

            <div style={{ display: "flex", justifyContent: "flex-end", gap: 8, marginTop: 4 }}>
              <button
                onClick={() => setConnectOpen(false)}
                style={{ padding: "6px 10px", borderRadius: 6, border: "1px solid #ddd", background: "#fff", cursor: "pointer" }}
              >
                Cancel
              </button>
              <button
                onClick={confirmAddConnection}
                style={{ padding: "6px 10px", borderRadius: 6, border: "1px solid #000000ff", background: "#000000ff", color: "#fff", cursor: "pointer" }}
              >
                Add
              </button>
            </div>
          </div>
        </div>
      )}

      {/* Convert Modal */}
      <ConvertModal 
        open={convertOpen} 
        onClose={() => setConvertOpen(false)} 
        onConfirm={(val) => convertFile(val)} 
      />

      {/* Success Modal */}
      {commitSuccess && (
        <div
          role="dialog"
          aria-modal="true"
          style={{
            position: "fixed",
            inset: 0,
            display: "flex",
            alignItems: "center",
            justifyContent: "center",
            background: "rgba(0,0,0,0.35)",
            zIndex: 2000,
          }}
          onClick={() => setCommitSuccess(false)}
        >
          <div
            style={{
              minWidth: 260,
              maxWidth: "80%",
              padding: 16,
              borderRadius: 8,
              background: "white",
              boxShadow: "0 8px 24px rgba(0,0,0,0.25)",
              display: "flex",
              flexDirection: "column",
              alignItems: "center",
            }}
            onClick={(e) => e.stopPropagation()}
          >
            <div style={{ marginBottom: 12, fontWeight: 600 }}>{commitMessage ?? "Success"}</div>
            <div style={{ fontSize: 13, color: "#444", marginBottom: 12 }}>Your changes were published.</div>
            <div style={{ display: "flex", gap: 8 }}>
              <button
                onClick={() => setCommitSuccess(false)}
                style={{
                  padding: "6px 12px",
                  borderRadius: 6,
                  border: "1px solid #ddd",
                  background: "#fff",
                  cursor: "pointer",
                }}
              >
                Close
              </button>
            </div>
          </div>
        </div>
      )}
    </div>
  );
}

export default HomePage;

function extractFileKey(lastFileKey: string) {
  // Handles both raw file keys and Figma URLs
  const urlMatch = lastFileKey.match(/figma\.com\/file\/([a-zA-Z0-9]{20,})/);
  if (urlMatch) return urlMatch[1];
  if (/^[a-zA-Z0-9]{20,}$/.test(lastFileKey)) return lastFileKey;
  return null;
}<|MERGE_RESOLUTION|>--- conflicted
+++ resolved
@@ -360,11 +360,7 @@
 
   // Save state on changes
   useEffect(() => {
-<<<<<<< HEAD
-    if (originalRawRoots || fileName || Object.keys(images).length > 0) {
-=======
     if (rawRoots || fileName || Object.keys(images).length > 0 || interactions.length > 0) {
->>>>>>> 5722709d
       // Convert images to serializable format (only strings)
       const serializableImages: Record<string, string> = {};
       Object.entries(images).forEach(([key, value]) => {
@@ -383,11 +379,7 @@
         interactions,
       });
     }
-<<<<<<< HEAD
-  }, [originalRawRoots, fileName, selectedIds, selectedFrameId, images, scale, offset, saveStateToStorage]);
-=======
   }, [rawRoots, fileName, selectedIds, selectedFrameId, images, scale, offset, saveStateToStorage, interactions]);
->>>>>>> 5722709d
 
   async function onFetch(fileUrlOrKey: string) {
     setError(null);
